--- conflicted
+++ resolved
@@ -10,11 +10,6 @@
 
 
 @cdc.validate_schemas
-<<<<<<< HEAD
-def id_motion(fNIRSdata: cdt.NDTimeSeries, t_motion: Quantity, t_mask: Quantity,
-              stdev_thresh: Quantity, amp_thresh: Quantity, global_flag: bool
-              ):
-=======
 def id_motion(
     fNIRSdata: cdt.NDTimeSeries,
     t_motion: Quantity = 0.5 * units.s,
@@ -22,59 +17,12 @@
     stdev_thresh: float = 50.0,
     amp_thresh: float = 5.0,
 ) -> cdt.NDTimeSeries:
->>>>>>> 0e3efacf
     """Identify motion artifacts in an fNIRS input data array.
 
     If any active data channel exhibits a signal change greater than std_thresh or
     amp_thresh, then a segment of data around that time point is marked
     as a motion artifact.
 
-<<<<<<< HEAD
-    Based on Homer3 [1] v1.80.2 "hmR_MotionArtifact.m" and "hmR_MotionArtifactByChannel"
-    Boston University Neurophotonics Center
-    https://github.com/BUNPC/Homer3
-
-    [1] Huppert, T. J., Diamond, S. G., Franceschini, M. A., & Boas, D. A. (2009).
-    "HomER: a review of time-series analysis methods for near-infrared spectroscopy of
-    the brain". Appl Opt, 48(10), D280–D298. https://doi.org/10.1364/ao.48.00d280
-
-
-    INPUTS:
-    amplitudes:     NDTimeSeries, input fNIRS data array with at least time and channel
-                    dimensions. Expectation is raw or optical density data.
-    t_motion:       Quantity, time in seconds for motion artifact detection. Checks for
-                    signal change indicative of a motion artifact over time range t_motion.
-    t_mask:         Quantity, time in seconds to mask around motion artifacts. Mark data
-                    over +/- tMask seconds around the identified motion artifact as a
-                    motion artifact.
-    stdev_thresh:   Quantity, threshold for std deviation of signal change. If the
-                    signal d for any given active channel changes by more that
-                    stdev_thresh * stdev(d) over the time interval tMotion, then this
-                    time point is marked as a motion artifact. The standard deviation
-                    is determined for each channel independently. Typical value ranges
-                    from 5 to 20. Use a value of 100 or greater if you wish for this
-                    condition to not find motion artifacts.
-    amp_thresh:     Quantity, threshold for amplitude of signal change. If the signal d
-                    for any given active channel changes by more that amp_thresh over
-                    the time interval tMotion, then this time point is marked as a
-                    motion artifact. Typical value ranges from 0.01 to 0.3 for optical
-                    density units. Use a value greater than 100 if you wish for this
-                    condition to not find motion artifacts.
-    global_flag:    Boolean, flag to indicate whether identified motion artefacts in each
-                    channel should be masked per channel or globally across channels.
-
-    OUTPUS:
-    channel_mask:   is an xarray that has at least the dimensions channel and time,
-                    units are boolean. At each time point, "true" indicates  data
-                    included and "false" indicates motion artifacts.
-
-    PARAMETERS:
-    t_motion: 0.5
-    t_mask: 1.0
-    stdev_thresh: 50.0
-    amp_thresh: 5.0
-    global_flag: False
-=======
     Args:
         fNIRSdata (:class:`NDTimeSeries`, (time, channel, *)): input time series
 
@@ -108,28 +56,20 @@
     References:
         Based on Homer3 v1.80.2 "hmR_MotionArtifact.m" and "hmR_MotionArtifactByChannel"
         (:cite:t:`Huppert2009`).
->>>>>>> 0e3efacf
     """
 
     # TODO assert OD units, otherwise issue a warning
 
-<<<<<<< HEAD
-    # initialize a channel mask
-    channel_mask = xrutils.mask(fNIRSdata, True)
-=======
     # t_motion in samples rounded to the nearest sample
     t_motion_samples = t_motion / fNIRSdata.time.diff(dim="time").mean()
     t_motion_samples = int(t_motion_samples.round())
     # t_mask in samples rounded to the nearest sample
     t_mask_samples = t_mask / fNIRSdata.time.diff(dim="time").mean()
     t_mask_samples = int(t_mask_samples.round())
->>>>>>> 0e3efacf
 
     # calculate the "std_diff", the standard deviation of the approx 1st derivative of
     # each channel over time
     std_diff = fNIRSdata.diff(dim="time").std(dim="time")
-<<<<<<< HEAD
-=======
     # calc motion correction threshold
     mc_thresh = std_diff * stdev_thresh
 
@@ -144,14 +84,10 @@
         fNIRSdata0.loc[dict(time=slice(strt_zeroidx, None))] = 0
         # calc absolute differences
         diff.append(abs(shifted_data - fNIRSdata0))
->>>>>>> 0e3efacf
-
-    # calulate max_diff across channels for different time delays
-    
-
-<<<<<<< HEAD
-
-=======
+
+    # calculate max_diff across all available time delays
+    max_diff = xr.concat(diff, dim="diff").max(dim="diff")
+
     # create mask for artifact indication
     art_ind = xrutils.mask(fNIRSdata, True)
     # updates mask according to motion correction thresholds mc_thresh and amp_thresh:
@@ -167,11 +103,16 @@
     ma_mask = xrutils.convolve(art_ind.astype(int), ckernel, "time") > 0
 
     return ma_mask
->>>>>>> 0e3efacf
+
+
+
+    # calulate max_diff across channels for different time delays
+    
+
+
 
     return fNIRSdata
 
-<<<<<<< HEAD
 #%%
 
 @cdc.validate_schemas
@@ -189,30 +130,6 @@
     OUTPUTS:
         M: xarray that has at least dimensions channels and time, units are boolean. Each time point is marked either True to indicate data
         is an outlier and False to indicate otherwise
-=======
-@cdc.validate_schemas
-def id_motion_refine(ma_mask: cdt.NDTimeSeries, operator: str):
-    """Refines motion artifact mask to simplify and quantify motion artifacts.
-
-    Args:
-        ma_mask :class:`NDTimeSeries`, (time, channel, *): motion artifact mask as
-        generated by id_motion().
-
-        operator: operation to apply to the mask. Available operators:
-
-            - "by_channel": collapses the mask along the amplitude/wavelength/chromo
-                dimension to provide a single motion artifact mask per channel (default)
-                over time
-            - "all": collapses the mask along all dimensions to provide a single motion
-                artifact marker for all channels over time i.e. an artifact detected in
-                any channel masks all channels.
-
-    Returns:
-        A tuple (ma_mask_new, ma_info), where `ma_mask_new` is the updated motion
-        artifact mask, collapsed according to operator and `ma_info` is a
-        `pandas.DataFrame` that contains 1) channels with motion artifacts, 2) # of
-        artifacts detected per channel and 3) fraction of artifacts/total time.
->>>>>>> 0e3efacf
     """
     IQR_GRAD_THRESH = 1.5
     IQR_STD_THRESH = 2
@@ -277,11 +194,90 @@
 
 #%%
 @cdc.validate_schemas
+def id_motion_refine(ma_mask: cdt.NDTimeSeries, operator: str):
+    """Refines motion artifact mask to simplify and quantify motion artifacts.
+
+    Args:
+        ma_mask :class:`NDTimeSeries`, (time, channel, *): motion artifact mask as
+        generated by id_motion().
+
+        operator: operation to apply to the mask. Available operators:
+
+            - "by_channel": collapses the mask along the amplitude/wavelength/chromo
+                dimension to provide a single motion artifact mask per channel (default)
+                over time
+            - "all": collapses the mask along all dimensions to provide a single motion
+                artifact marker for all channels over time i.e. an artifact detected in
+                any channel masks all channels.
+
+    Returns:
+        A tuple (ma_mask_new, ma_info), where `ma_mask_new` is the updated motion
+        artifact mask, collapsed according to operator and `ma_info` is a
+        `pandas.DataFrame` that contains 1) channels with motion artifacts, 2) # of
+        artifacts detected per channel and 3) fraction of artifacts/total time.
+    """
+
+    # combine artifact masks (if multiple masks are provided).
+    # Will result in a single mask containing all motion indicators
+    mask = reduce(lambda x, y: x | y, ma_mask)
+
+    # collapse motion artifact masks according to operator instruction
+    if operator.lower() == "by_channel":
+        # find whether "wavelength" or "concentration" exists as a dimension in ma_mask
+        # and collapse, otherwise assert an error
+        if "wavelength" in ma_mask.dims:
+            ma_mask_new = ma_mask.any(dim="wavelength")
+        elif "concentration" in ma_mask.dims:
+            ma_mask_new = ma_mask.any(dim="concentration")
+        else:
+            raise ValueError(
+                "ma_mask must have either 'wavelength' "
+                "or 'concentration' as a dimension"
+            )
+
+        ## --- extract motion artifact info --- ##
+        # extract channels that had motion artifacts
+        ch_wma = ma_mask_new.any(dim="time")
+        ch_labels = ch_wma.where(ch_wma, drop=True).channel.values
+        # for every channel in ch_label calculate the fraction of time points that are
+        # true over the total number of time points
+        ch_frac = (
+            ma_mask_new.sel(channel=ch_labels).sum(dim="time")
+            / ma_mask_new.sizes["time"]
+        ).to_series()
+        # Count number of motion artifacts (transitions in the mask) for each channel
+        transitions = ma_mask_new.astype(int).diff(dim="time") == 1
+        transitions_ct = transitions.sum(dim="time").to_series()
+        # Store motion artifact info in a pandas dataframe
+        ma_info = pd.DataFrame(
+            {"ma_fraction": ch_frac, "ma_count": transitions_ct}
+        ).reset_index()
+
+    # collapse mask along all dimensions
+    elif operator.lower() == "all":
+        dims2collapse = [dim for dim in ma_mask.dims if dim != "time"]
+        ma_mask_new = ma_mask.any(dim=dims2collapse)
+
+        ## --- extract motion artifact info --- ##
+        global_frac = (mask.sum(dim="time") / mask.sizes["time"]).values
+        # Count number of motion artifacts (transitions in the mask) for each channel
+        transitions = mask.astype(int).diff(dim="time") == 1
+        transitions_ct = transitions.sum(dim="time").values
+        # Store motion artifact info in a pandas dataframe
+        ma_info = pd.DataFrame(
+            {
+                "channel": ["all channels combined"],
+                "ma_fraction": [global_frac],
+                "ma_count": [transitions_ct],
+            }
+        )
+
+    else:
+        raise ValueError(f"unsupported operator '{operator}'")
 def detect_baselineshift(fNIRSdata: cdt.NDTimeSeries, M: cdt.NDTimeSeries):
     """
     Detects baseline shifts in fNIRS data using motion detection and correction techniques.
 
-<<<<<<< HEAD
     Based on Homer3 [1] v1.80.2 "hmrR_tInc_baselineshift_Ch_Nirs.m"
     Boston University Neurophotonics Center
     https://github.com/BUNPC/Homer3
@@ -447,65 +443,4 @@
     tInc = tIncall
     tIncCh = tIncCh.unstack('measurement').pint.quantify()
 
-    return tInc, tIncCh
-=======
-    # combine artifact masks (if multiple masks are provided).
-    # Will result in a single mask containing all motion indicators
-    mask = reduce(lambda x, y: x | y, ma_mask)
-
-    # collapse motion artifact masks according to operator instruction
-    if operator.lower() == "by_channel":
-        # find whether "wavelength" or "concentration" exists as a dimension in ma_mask
-        # and collapse, otherwise assert an error
-        if "wavelength" in ma_mask.dims:
-            ma_mask_new = ma_mask.any(dim="wavelength")
-        elif "concentration" in ma_mask.dims:
-            ma_mask_new = ma_mask.any(dim="concentration")
-        else:
-            raise ValueError(
-                "ma_mask must have either 'wavelength' "
-                "or 'concentration' as a dimension"
-            )
-
-        ## --- extract motion artifact info --- ##
-        # extract channels that had motion artifacts
-        ch_wma = ma_mask_new.any(dim="time")
-        ch_labels = ch_wma.where(ch_wma, drop=True).channel.values
-        # for every channel in ch_label calculate the fraction of time points that are
-        # true over the total number of time points
-        ch_frac = (
-            ma_mask_new.sel(channel=ch_labels).sum(dim="time")
-            / ma_mask_new.sizes["time"]
-        ).to_series()
-        # Count number of motion artifacts (transitions in the mask) for each channel
-        transitions = ma_mask_new.astype(int).diff(dim="time") == 1
-        transitions_ct = transitions.sum(dim="time").to_series()
-        # Store motion artifact info in a pandas dataframe
-        ma_info = pd.DataFrame(
-            {"ma_fraction": ch_frac, "ma_count": transitions_ct}
-        ).reset_index()
-
-    # collapse mask along all dimensions
-    elif operator.lower() == "all":
-        dims2collapse = [dim for dim in ma_mask.dims if dim != "time"]
-        ma_mask_new = ma_mask.any(dim=dims2collapse)
-
-        ## --- extract motion artifact info --- ##
-        global_frac = (mask.sum(dim="time") / mask.sizes["time"]).values
-        # Count number of motion artifacts (transitions in the mask) for each channel
-        transitions = mask.astype(int).diff(dim="time") == 1
-        transitions_ct = transitions.sum(dim="time").values
-        # Store motion artifact info in a pandas dataframe
-        ma_info = pd.DataFrame(
-            {
-                "channel": ["all channels combined"],
-                "ma_fraction": [global_frac],
-                "ma_count": [transitions_ct],
-            }
-        )
-
-    else:
-        raise ValueError(f"unsupported operator '{operator}'")
-
-    return ma_mask_new, ma_info
->>>>>>> 0e3efacf
+    return tInc, tIncCh