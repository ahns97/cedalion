--- conflicted
+++ resolved
@@ -9,14 +9,11 @@
 import cedalion.typing as cdt
 import cedalion.xrutils as xrutils
 from cedalion import Quantity, units
-<<<<<<< HEAD
+from cedalion.typing import NDTimeSeries
+
 from typing import List
 from functools import reduce
 import xarray as xr
-=======
-from cedalion.typing import NDTimeSeries
-
->>>>>>> 0e3efacf
 from .frequency import freq_filter, sampling_rate
 
 
